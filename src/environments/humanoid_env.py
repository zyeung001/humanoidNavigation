"""
Fixed Humanoid environment wrapper for MuJoCo Humanoid-v5 and Standup-v5
Improved reward structure for better learning of walking, standing, and navigation tasks
"""

import gymnasium as gym
import numpy as np
from typing import Dict, Any, Tuple, Optional


class HumanoidEnv(gym.Wrapper):
    """Fixed wrapper for MuJoCo Humanoid environment with improved reward design"""
    
    def __init__(self, task_type: str = "walking", render_mode: Optional[str] = None):
        # Use Standup for standing task; regular Humanoid for others
        if task_type == "standing":
            env_id = "HumanoidStandup-v5"
        else:
            env_id = "Humanoid-v5"
        
        env = gym.make(
            env_id, 
            render_mode=render_mode,
            exclude_current_positions_from_observation=False  # Include x,y for consistency in non-standup
        )
        super().__init__(env)
        self.task_type = task_type
        
        # Task parameters
        self.target_position = None
        self.max_episode_steps = 1000  # Matches Standup default for fair comparison
        self.current_step = 0
        
        # Verify observation space (348 for Standup, 378 for Humanoid with x/y)
        obs_space = env.observation_space
        print(f"Observation space shape for {task_type}: {obs_space.shape}")
    
    def reset(self, seed: Optional[int] = None): 
        observation, info = self.env.reset(seed=seed)
        self.current_step = 0
        
        if self.task_type == "navigation":
            self._set_random_target()
            
        # For standing reward tracking
        if self.task_type == "standing":
            self.prev_height = observation[0]  # Initial height for upward vel
        
        return observation, info
    
    def step(self, action):
        observation, base_reward, terminated, truncated, info = self.env.step(action)
        self.current_step += 1
        
        # Modify reward based on task (pass action for ctrl_cost)
        reward = self._compute_task_reward(observation, base_reward, info, action)
        
        # Check task-specific termination (lenient for standing)
        task_terminated = self._check_task_termination(observation, info)
        terminated = terminated or task_terminated
        
        # Episode length limit
        truncated = truncated or (self.current_step >= self.max_episode_steps)
        
        # Add task info with raw values
        info.update(self._get_task_info(observation))
        
        return observation, reward, terminated, truncated, info
    
    # def _compute_task_reward(self, obs, base_reward, info, action):
    #     if self.task_type == "standing":
    #         height = obs[0]
    #         target_height = 1.3  # Consistent with callback
            
    #         upward_vel = (height - self.prev_height) / self.env.unwrapped.dt
    #         self.prev_height = height
    #         uph_reward = 2.0 * upward_vel  # Increase weight to encourage rising
            
    #         height_error = abs(height - target_height)
    #         if height_error < 0.05:
    #             height_reward = 50.0
    #         elif height_error < 0.1:
    #             height_reward = 25.0
    #         else:
    #             height_reward = - (height_error ** 2) * 10.0  # Quadratic penalty, stronger for large errors (e.g., -122 for error=1.1)
            
    #         alive_bonus = 2.0 if height > 0.8 else 0.0  # Only give if partially standing (encourages progress)
            
    #         ctrl_cost = -0.1 * np.sum(np.square(action))
    #         impact_cost = -5e-7 * np.sum(np.square(info.get('cfrc_ext', np.zeros(1))))
    #         velocities = obs[22:25]
    #         movement_penalty = -np.sum(np.abs(velocities)) * 0.5
    #         angular_vel = obs[25:28]
    #         angular_penalty = -np.sum(np.abs(angular_vel)) * 0.3
            
    #         quat = obs[1:5]
    #         upright_bonus = 5.0 * quat[0]
            
    #         time_bonus = min(self.current_step * 0.01, 30.0) * (height / target_height)  # Scale by height progress (0 if low)
            
    #         total_reward = (
    #             uph_reward + height_reward + alive_bonus + ctrl_cost + 
    #             impact_cost + movement_penalty + angular_penalty + upright_bonus + time_bonus
    #         )
    #         return total_reward
    #     return base_reward

    def _compute_task_reward(self, obs, base_reward, info, action):
        if self.task_type == "standing":
            height = obs[0]
            target_height = 1.3
            
<<<<<<< HEAD
            # Height reward with wider tolerance for stability
            height_error = abs(height - target_height)
            if height_error < 0.1:
                height_reward = 100.0  # Perfect standing
            elif height_error < 0.2:
                height_reward = 50.0 * (0.2 - height_error) / 0.1
            else:
                height_reward = -height_error * 15.0
            
            # Velocity penalty for stability (discourage oscillation)
            height_vel = obs[24]  # z-velocity
            vel_penalty = -abs(height_vel) * 10.0
            
            # Angular velocity penalty for stability
            angular_vels = obs[25:28]  # Angular velocities
            angular_penalty = -np.sum(np.abs(angular_vels)) * 2.0
            
            # Upright orientation bonus
            quat = obs[1:5]
            upright_bonus = 10.0 * max(0, quat[0])  # w component
            
            # Action smoothness (prevent jittery actions)
            if hasattr(self, 'prev_action'):
                action_change = np.sum(np.abs(action - self.prev_action))
                smoothness_bonus = -action_change * 0.5
            else:
                smoothness_bonus = 0.0
            self.prev_action = action.copy()
            
            # Long-term stability bonus
            time_bonus = min(self.current_step * 0.05, 50.0)  # Rewards longer episodes
            
            # Alive bonus with better threshold
            alive_bonus = 15.0 if height > 0.9 else -20.0
            
            # Minimal control cost
            ctrl_cost = -0.01 * np.sum(np.square(action))
            
            return (height_reward + vel_penalty + angular_penalty + upright_bonus + 
                    smoothness_bonus + time_bonus + alive_bonus + ctrl_cost)
=======
            # Track height history
            if not hasattr(self, 'height_buffer'):
                self.height_buffer = []
            
            self.height_buffer.append(height)
            if len(self.height_buffer) > 10:  # Keep last 10 timesteps
                self.height_buffer.pop(0)
            
            # Reward stable height near target
            height_reward = 1.0 - abs(height - target_height)
            
            # Penalize variance in recent heights
            if len(self.height_buffer) >= 5:
                height_variance = np.var(self.height_buffer)
                stability_bonus = np.exp(-height_variance * 10)  # Exponential penalty for variance
            else:
                stability_bonus = 0
            
            return height_reward + stability_bonus
>>>>>>> 148c379a
        return base_reward
    
    def _check_task_termination(self, obs, info):
        """Check if episode should terminate based on task"""
        height = obs[0] if self.task_type == "standing" else obs[2]  # Adjust for Standup
        
        if self.task_type == "standing":
            # No termination for falls (inherit from Standup)
            return False
        else:
            if height < 0.9:
                return True
        
        return False
    
    def _get_task_info(self, obs):
        """Get task-specific information (using raw obs values)"""
        height_idx = 0 if self.task_type == "standing" else 2
        x_idx = -1 if self.task_type == "standing" else 0  # No x/y in Standup
        y_idx = -1 if self.task_type == "standing" else 1
        vel_start = 22 if self.task_type == "standing" else 24  # Adjust vel indices
        
        info = {
            'task_type': self.task_type,
            'step': self.current_step,
            'height': obs[height_idx],
            'x_position': obs[x_idx] if x_idx >= 0 else 0.0,
            'y_position': obs[y_idx] if y_idx >= 0 else 0.0,
        }
        
        # Add velocities
        info['x_velocity'] = obs[vel_start]
        info['y_velocity'] = obs[vel_start + 1]
        info['z_velocity'] = obs[vel_start + 2]
        
        if self.task_type == "navigation" and self.target_position is not None:
            current_pos = obs[0:2]
            info['distance_to_target'] = np.linalg.norm(current_pos - self.target_position)
            info['target_position'] = self.target_position.copy()
        
        return info
    
    def _set_random_target(self):
        """Set random target for navigation"""
        self.target_position = np.random.uniform(low=[-3, -3], high=[3, 3])
    
    def get_observation_info(self):
        """Helper method to understand observation space"""
        obs, _ = self.env.reset()
        print("\nObservation Analysis:")
        print(f"Total observation size: {len(obs)}")
        height_idx = 0 if self.task_type == "standing" else 2
        quat_start = 1 if self.task_type == "standing" else 3
        vel_start = 22 if self.task_type == "standing" else 24
        ang_start = 25 if self.task_type == "standing" else 27
        print(f"obs[{height_idx}] (z/height pos): {obs[height_idx]}")
        print(f"obs[{quat_start}:{quat_start+4}] (root quaternion w,x,y,z): {obs[quat_start:quat_start+4]}")
        print(f"obs[{vel_start}:{vel_start+3}] (linear vel x,y,z): {obs[vel_start:vel_start+3]}")
        print(f"obs[{ang_start}:{ang_start+3}] (angular vel x,y,z): {obs[ang_start:ang_start+3]}")
        print("...")
        return obs


def make_humanoid_env(task_type="walking", render_mode=None):
    """Factory function to create humanoid environment"""
    return HumanoidEnv(task_type=task_type, render_mode=render_mode)


def test_environment():
    """Test the fixed environment"""
    print("Testing Fixed Humanoid Environment")
    print("=" * 40)
    
    # Test with random policy
    env = make_humanoid_env(task_type="standing", render_mode=None)
    
    # Show observation info
    env.get_observation_info()
    
    obs, info = env.reset()
    total_reward = 0
    
    for step in range(200):
        action = env.action_space.sample()
        obs, reward, terminated, truncated, info = env.step(action)
        total_reward += reward
        
        if step % 50 == 0:
            print(f"Step {step}: height={info['height']:.3f}, "
                  f"reward={reward:.3f}, total_reward={total_reward:.2f}")
        
        if terminated or truncated:
            print(f"Episode ended at step {step} ({'terminated' if terminated else 'truncated'})")
            break
    
    env.close()
    print(f"Final total reward: {total_reward:.2f}")


if __name__ == "__main__":
    test_environment()<|MERGE_RESOLUTION|>--- conflicted
+++ resolved
@@ -110,7 +110,6 @@
             height = obs[0]
             target_height = 1.3
             
-<<<<<<< HEAD
             # Height reward with wider tolerance for stability
             height_error = abs(height - target_height)
             if height_error < 0.1:
@@ -151,27 +150,6 @@
             
             return (height_reward + vel_penalty + angular_penalty + upright_bonus + 
                     smoothness_bonus + time_bonus + alive_bonus + ctrl_cost)
-=======
-            # Track height history
-            if not hasattr(self, 'height_buffer'):
-                self.height_buffer = []
-            
-            self.height_buffer.append(height)
-            if len(self.height_buffer) > 10:  # Keep last 10 timesteps
-                self.height_buffer.pop(0)
-            
-            # Reward stable height near target
-            height_reward = 1.0 - abs(height - target_height)
-            
-            # Penalize variance in recent heights
-            if len(self.height_buffer) >= 5:
-                height_variance = np.var(self.height_buffer)
-                stability_bonus = np.exp(-height_variance * 10)  # Exponential penalty for variance
-            else:
-                stability_bonus = 0
-            
-            return height_reward + stability_bonus
->>>>>>> 148c379a
         return base_reward
     
     def _check_task_termination(self, obs, info):
